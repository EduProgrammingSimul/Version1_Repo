"""Metric computation suite with strict NaN avoidance."""
from __future__ import annotations

from dataclasses import dataclass
from typing import Dict, Iterable, List, Optional

import numpy as np

from analysis.frequency import ObservabilityError, summarize_frequency


@dataclass
class MetricResult:
    name: str
    value: Optional[float]
    unit: str
    higher_is_better: bool
    missing_reason: Optional[str] = None


class _PreflightError(RuntimeError):
    pass


class MetricsEngine:
    """Compatibility wrapper offering class-based API."""

    def __init__(self, registry: Dict[str, Iterable[Dict[str, object]]], strict: bool = False):
        self.registry = registry
        self.strict = strict

    def compute(self, timeseries: Dict[str, np.ndarray]) -> List[MetricResult]:
        return compute_all(timeseries, self.registry, self.strict)


def _ensure_timeseries(timeseries: Dict[str, np.ndarray]) -> tuple[np.ndarray, float]:
    if "time" not in timeseries:
        raise _PreflightError("Missing 'time' array")
    time = np.asarray(timeseries["time"], dtype=float)
    if time.ndim != 1 or time.size < 4:
        raise _PreflightError("Insufficient time samples")
    diffs = np.diff(time)
    if not np.all(diffs > 0):
        raise _PreflightError("Time must be strictly increasing")
    dt = float(np.median(diffs))
    if not np.allclose(diffs, dt, rtol=1e-3, atol=1e-9):
        raise _PreflightError("Time-step must be uniform")
    length = time.size
    for key, arr in timeseries.items():
        arr_np = np.asarray(arr)
        if arr_np.shape != (length,):
            raise _PreflightError(f"Timeseries '{key}' has ragged shape {arr_np.shape}")
    return time, dt


def _safe_mean(arr: np.ndarray) -> float:
    finite = arr[np.isfinite(arr)]
    if finite.size == 0:
        raise ValueError("no finite samples")
    return float(np.mean(finite))


def _safe_integral(values: np.ndarray, dt: float) -> float:
    finite = values[np.isfinite(values)]
    if finite.size == 0:
        raise ValueError("no finite samples")
    return float(np.sum(finite) * dt)


def _safe_max_abs(values: np.ndarray) -> float:
    finite = values[np.isfinite(values)]
    if finite.size == 0:
        raise ValueError("no finite samples")
    return float(np.max(np.abs(finite)))


def _mask_ratio(mask: np.ndarray) -> float:
    if mask.size == 0:
        raise ValueError("empty mask")
    return float(np.mean(mask.astype(float)) * 100.0)


def _settling_time(time: np.ndarray, signal: np.ndarray, tol: float = 0.02) -> float:
    finite = np.abs(signal[np.isfinite(signal)])
    if finite.size == 0:
        raise ValueError("no finite samples")
<<<<<<< HEAD
    within = np.abs(signal) <= tol
    if not np.any(within):
        raise ValueError("never settled")
    if time.size < 2:
        return 0.0
    dt = float(np.median(np.diff(time)))
    window = max(5, int(round(1.0 / max(dt, 1e-9))))
    window = min(window, within.size)
    kernel = np.ones(window, dtype=int)
    hits = np.convolve(within.astype(int), kernel, mode="valid")
    valid_indices = np.where(hits == window)[0]
    if valid_indices.size == 0:
        raise ValueError("never settled")
    idx = int(valid_indices[0])
=======
    mask = np.abs(signal) <= tol
    if not np.any(mask):
        raise ValueError("never settled")
    idx = np.argmax(mask & (np.arange(mask.size) >= np.argmax(mask)))
>>>>>>> 23d87f9c
    return float(time[idx] - time[0])


def _overshoot(signal: np.ndarray) -> float:
    finite = signal[np.isfinite(signal)]
    if finite.size == 0:
        raise ValueError("no finite samples")
    return float(np.max(finite))


def _steady_state_error(signal: np.ndarray) -> float:
    tail = signal[-max(5, signal.size // 10) :]
    finite = tail[np.isfinite(tail)]
    if finite.size == 0:
        raise ValueError("no finite samples")
    return float(np.mean(finite))


def _jerk(control: np.ndarray, dt: float) -> float:
    if control.size < 3:
        raise ValueError("not enough samples")
    diffs = np.diff(control)
    finite = diffs[np.isfinite(diffs)]
    if finite.size == 0:
        raise ValueError("no finite diffs")
    return float(np.mean(np.abs(finite)) / max(dt, 1e-9))


def _valve_travel(control: np.ndarray) -> float:
    diffs = np.diff(control)
    finite = diffs[np.isfinite(diffs)]
    if finite.size == 0:
        raise ValueError("no finite diffs")
    return float(np.sum(np.abs(finite)))


def _make_result(
    name: str,
    unit: str,
    higher_is_better: bool,
    value: Optional[float],
    reason: Optional[str],
) -> MetricResult:
    if value is not None and not np.isfinite(value):
        value = None
        reason = reason or "UNOBSERVED:non-finite"
    if value is None and reason is None:
        reason = "UNOBSERVED:missing"
    return MetricResult(name=name, value=value, unit=unit, higher_is_better=higher_is_better, missing_reason=reason)


def compute_all(
    timeseries: Dict[str, np.ndarray],
    registry: Dict[str, Iterable[Dict[str, object]]],
    strict: bool,
) -> List[MetricResult]:
    try:
        time, dt = _ensure_timeseries(timeseries)
    except _PreflightError as exc:
        if strict:
            raise
        results: List[MetricResult] = []
        for bucket in registry.values():
            for entry in bucket:
                results.append(
                    _make_result(
                        name=str(entry["name"]),
                        unit=str(entry.get("unit", "")),
                        higher_is_better=bool(entry.get("higher_is_better", False)),
                        value=None,
                        reason=f"UNOBSERVED:preflight:{exc}",
                    )
                )
        return results

    def get_array(name: str) -> Optional[np.ndarray]:
        if name not in timeseries:
            return None
        return np.asarray(timeseries[name], dtype=float)

    primary_results: List[MetricResult] = []
    secondary_results: List[MetricResult] = []
    freq_results: List[MetricResult] = []

<<<<<<< HEAD
=======
    def guard(func, arr, unit, hib, reason):
        if arr is None:
            return _make_result(func.__name__, unit, hib, None, f"UNOBSERVED:{reason}")
        try:
            value = func(arr)
            return _make_result(func.__name__, unit, hib, value, None)
        except ValueError as exc:
            return _make_result(func.__name__, unit, hib, None, f"UNOBSERVED:{exc}")

>>>>>>> 23d87f9c
    errors = get_array("error")
    unsafe_mask = get_array("unsafe_mask")
    rocof = get_array("rocof")
    sat_mask = get_array("saturation")
    control = get_array("control")
    shield_mask = get_array("shielded")

    for entry in registry.get("primary", []):
        name = str(entry["name"])
        unit = str(entry.get("unit", ""))
        hib = bool(entry.get("higher_is_better", False))
        reason = None
        value: Optional[float] = None
        try:
            if name == "abs_error_mean":
                if errors is None:
                    raise ValueError("missing error")
                value = _safe_mean(np.abs(errors))
            elif name == "itae_proxy":
                if errors is None:
                    raise ValueError("missing error")
                value = _safe_integral(np.abs(errors) * time, dt)
            elif name == "time_unsafe":
                if unsafe_mask is None:
                    raise ValueError("missing unsafe mask")
                value = float(np.sum(unsafe_mask.astype(float)) * dt)
            elif name == "max_rocof":
                if rocof is None:
                    raise ValueError("missing rocof")
                value = _safe_max_abs(rocof)
            elif name == "sat_incidence":
                if sat_mask is None:
                    raise ValueError("missing saturation mask")
                value = _mask_ratio(sat_mask)
            elif name == "effort":
                if control is None:
                    raise ValueError("missing control")
                value = _safe_integral(np.abs(control), dt)
            elif name == "jerk":
                if control is None:
                    raise ValueError("missing control")
                value = _jerk(control, dt)
            else:
                reason = "UNOBSERVED:unknown-metric"
        except ValueError as exc:
            reason = f"UNOBSERVED:{exc}"
        primary_results.append(_make_result(name, unit, hib, value, reason))

    for entry in registry.get("secondary", []):
        name = str(entry["name"])
        unit = str(entry.get("unit", ""))
        hib = bool(entry.get("higher_is_better", False))
        value = None
        reason = None
        try:
            if name == "overshoot":
                if errors is None:
                    raise ValueError("missing error")
                value = _overshoot(errors)
            elif name == "settling_time":
                if errors is None:
                    raise ValueError("missing error")
                value = _settling_time(time, np.abs(errors))
            elif name == "sse":
                if errors is None:
                    raise ValueError("missing error")
                value = abs(_steady_state_error(errors))
            elif name == "valve_travel":
                if control is None:
                    raise ValueError("missing control")
                value = _valve_travel(control)
            elif name == "shielded_pct":
                if shield_mask is None:
                    raise ValueError("missing shield mask")
                value = _mask_ratio(shield_mask)
            else:
                reason = "UNOBSERVED:unknown-metric"
        except ValueError as exc:
            reason = f"UNOBSERVED:{exc}"
        secondary_results.append(_make_result(name, unit, hib, value, reason))

    frequency_signal = get_array("frequency")
    reference_signal = get_array("reference_frequency")
    freq_entries = list(registry.get("frequency", []))
    if freq_entries:
        if frequency_signal is None or reference_signal is None:
            for entry in freq_entries:
                freq_results.append(
                    _make_result(
                        name=str(entry["name"]),
                        unit=str(entry.get("unit", "")),
                        higher_is_better=bool(entry.get("higher_is_better", False)),
                        value=None,
                        reason="UNOBSERVED:missing-frequency",
                    )
                )
        else:
            band_map = {
                "band_power_low": (0.0, 0.5),
                "band_power_mid": (0.5, 1.0),
                "band_power_high": (1.0, 2.0),
            }
            try:
                summary = summarize_frequency(time, frequency_signal, reference_signal, band_map.values())
            except ObservabilityError as exc:
                for entry in freq_entries:
                    freq_results.append(
                        _make_result(
                            name=str(entry["name"]),
                            unit=str(entry.get("unit", "")),
                            higher_is_better=bool(entry.get("higher_is_better", False)),
                            value=None,
                            reason=f"UNOBSERVED:{exc}",
                        )
                    )
            else:
                coherence_lookup = summary.band_ci
                coherence_means = summary.coherence_means
                mean_lookup = summary.band_means
                for entry in freq_entries:
                    name = str(entry["name"])
                    hib = bool(entry.get("higher_is_better", False))
                    unit = str(entry.get("unit", ""))
                    value: Optional[float] = None
                    reason = None
                    if name in band_map:
                        band = band_map[name]
                        value = mean_lookup.get(band, 0.0)
                    elif name == "log_decrement":
                        value = summary.log_decrement
                        reason = summary.log_decrement_reason
                    elif name == "coherence_mean":
                        band = band_map.get("band_power_mid", (0.5, 1.0))
<<<<<<< HEAD
                        if summary.coherence_reason is not None:
                            reason = summary.coherence_reason
                            value = None
                        else:
                            value = coherence_means.get(band, 0.0)
=======
                        value = coherence_means.get(band, 0.0)
>>>>>>> 23d87f9c
                    else:
                        reason = "UNOBSERVED:unknown-frequency-metric"
                    freq_results.append(_make_result(name, unit, hib, value, reason))

    return primary_results + secondary_results + freq_results


__all__ = ["MetricResult", "compute_all", "compute_from_timeseries", "emit_combined_metrics_tidy"]


def compute_from_timeseries(timeseries: Dict[str, np.ndarray], registry: Dict[str, Iterable[Dict[str, object]]], strict: bool = False) -> List[MetricResult]:
    """Backward-compatible shim for legacy callers."""

    return compute_all(timeseries, registry, strict)


def emit_combined_metrics_tidy(*args, **kwargs):  # pragma: no cover - compatibility stub
    raise NotImplementedError("emit_combined_metrics_tidy has been superseded by export_pack")<|MERGE_RESOLUTION|>--- conflicted
+++ resolved
@@ -84,27 +84,10 @@
     finite = np.abs(signal[np.isfinite(signal)])
     if finite.size == 0:
         raise ValueError("no finite samples")
-<<<<<<< HEAD
-    within = np.abs(signal) <= tol
-    if not np.any(within):
-        raise ValueError("never settled")
-    if time.size < 2:
-        return 0.0
-    dt = float(np.median(np.diff(time)))
-    window = max(5, int(round(1.0 / max(dt, 1e-9))))
-    window = min(window, within.size)
-    kernel = np.ones(window, dtype=int)
-    hits = np.convolve(within.astype(int), kernel, mode="valid")
-    valid_indices = np.where(hits == window)[0]
-    if valid_indices.size == 0:
-        raise ValueError("never settled")
-    idx = int(valid_indices[0])
-=======
     mask = np.abs(signal) <= tol
     if not np.any(mask):
         raise ValueError("never settled")
     idx = np.argmax(mask & (np.arange(mask.size) >= np.argmax(mask)))
->>>>>>> 23d87f9c
     return float(time[idx] - time[0])
 
 
@@ -189,8 +172,6 @@
     secondary_results: List[MetricResult] = []
     freq_results: List[MetricResult] = []
 
-<<<<<<< HEAD
-=======
     def guard(func, arr, unit, hib, reason):
         if arr is None:
             return _make_result(func.__name__, unit, hib, None, f"UNOBSERVED:{reason}")
@@ -200,7 +181,6 @@
         except ValueError as exc:
             return _make_result(func.__name__, unit, hib, None, f"UNOBSERVED:{exc}")
 
->>>>>>> 23d87f9c
     errors = get_array("error")
     unsafe_mask = get_array("unsafe_mask")
     rocof = get_array("rocof")
@@ -334,15 +314,7 @@
                         reason = summary.log_decrement_reason
                     elif name == "coherence_mean":
                         band = band_map.get("band_power_mid", (0.5, 1.0))
-<<<<<<< HEAD
-                        if summary.coherence_reason is not None:
-                            reason = summary.coherence_reason
-                            value = None
-                        else:
-                            value = coherence_means.get(band, 0.0)
-=======
                         value = coherence_means.get(band, 0.0)
->>>>>>> 23d87f9c
                     else:
                         reason = "UNOBSERVED:unknown-frequency-metric"
                     freq_results.append(_make_result(name, unit, hib, value, reason))
